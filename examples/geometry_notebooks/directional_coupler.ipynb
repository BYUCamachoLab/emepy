--- conflicted
+++ resolved
@@ -139,11 +139,7 @@
      "name": "stderr",
      "output_type": "stream",
      "text": [
-<<<<<<< HEAD
-      "100%|██████████| 2/2 [00:00<00:00, 8272.79it/s]\n"
-=======
       "100%|██████████| 2/2 [00:00<00:00, 6990.51it/s]\n"
->>>>>>> d0ded220
      ]
     },
     {
@@ -158,11 +154,7 @@
      "name": "stderr",
      "output_type": "stream",
      "text": [
-<<<<<<< HEAD
-      "1it [00:00, 1351.26it/s]\n"
-=======
       "1it [00:00, 4438.42it/s]\n"
->>>>>>> d0ded220
      ]
     },
     {
@@ -179,11 +171,7 @@
      "name": "stderr",
      "output_type": "stream",
      "text": [
-<<<<<<< HEAD
-      "100%|██████████| 1/1 [00:00<00:00, 145.88it/s]\n"
-=======
       "100%|██████████| 1/1 [00:00<00:00, 407.89it/s]\n"
->>>>>>> d0ded220
      ]
     },
     {
@@ -196,11 +184,7 @@
     {
      "data": {
       "text/plain": [
-<<<<<<< HEAD
-       "<simphony.models.Subcircuit at 0x7fe79bb2ec50>"
-=======
        "<simphony.models.Subcircuit at 0x7fa3f19d44c0>"
->>>>>>> d0ded220
       ]
      },
      "execution_count": 4,
